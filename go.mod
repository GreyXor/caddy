--- conflicted
+++ resolved
@@ -37,21 +37,12 @@
 	go.uber.org/automaxprocs v1.6.0
 	go.uber.org/zap v1.27.0
 	go.uber.org/zap/exp v0.3.0
-<<<<<<< HEAD
 	golang.org/x/crypto v0.42.0
 	golang.org/x/crypto/x509roots/fallback v0.0.0-20250916063316-ddb4e80c6ad3
 	golang.org/x/net v0.44.0
 	golang.org/x/sync v0.17.0
 	golang.org/x/term v0.35.0
 	golang.org/x/time v0.13.0
-=======
-	golang.org/x/crypto v0.41.0
-	golang.org/x/crypto/x509roots/fallback v0.0.0-20250305170421-49bf5b80c810
-	golang.org/x/net v0.43.0
-	golang.org/x/sync v0.16.0
-	golang.org/x/term v0.34.0
-	golang.org/x/time v0.12.0
->>>>>>> 3c003dee
 	gopkg.in/natefinch/lumberjack.v2 v2.2.1
 	gopkg.in/yaml.v3 v3.0.1
 )
@@ -99,11 +90,7 @@
 	go.opentelemetry.io/contrib/propagators/jaeger v1.38.0 // indirect
 	go.opentelemetry.io/contrib/propagators/ot v1.38.0 // indirect
 	go.uber.org/mock v0.5.2 // indirect
-<<<<<<< HEAD
 	golang.org/x/exp v0.0.0-20250813145105-42675adae3e6 // indirect
-=======
-	golang.org/x/exp v0.0.0-20250620022241-b7579e27df2b // indirect
->>>>>>> 3c003dee
 	golang.org/x/oauth2 v0.30.0 // indirect
 	google.golang.org/api v0.247.0 // indirect
 	google.golang.org/genproto/googleapis/api v0.0.0-20250825161204-c5933d9347a5 // indirect
@@ -166,20 +153,11 @@
 	go.opentelemetry.io/proto/otlp v1.7.1 // indirect
 	go.step.sm/crypto v0.70.0
 	go.uber.org/multierr v1.11.0 // indirect
-<<<<<<< HEAD
 	golang.org/x/mod v0.27.0 // indirect
 	golang.org/x/sys v0.36.0
 	golang.org/x/text v0.29.0 // indirect
 	golang.org/x/tools v0.36.0 // indirect
 	google.golang.org/grpc v1.73.0 // indirect
 	google.golang.org/protobuf v1.36.6 // indirect
-=======
-	golang.org/x/mod v0.26.0 // indirect
-	golang.org/x/sys v0.35.0
-	golang.org/x/text v0.28.0 // indirect
-	golang.org/x/tools v0.35.0 // indirect
-	google.golang.org/grpc v1.75.0 // indirect
-	google.golang.org/protobuf v1.36.8 // indirect
->>>>>>> 3c003dee
 	howett.net/plist v1.0.0 // indirect
 )